--- conflicted
+++ resolved
@@ -178,11 +178,7 @@
       type: ProviderTypes.HTTP,
     };
 
-<<<<<<< HEAD
     didStore = new DidStore('http://localhost:8080');
-=======
-    didStore = new DidStore(ipfsUrl);
->>>>>>> 424228ff
     credentialResolver = new IpfsCredentialResolver(
       provider,
       registrySettings,
